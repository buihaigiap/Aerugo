use serde::{Deserialize, Serialize};
use secrecy::{Secret, ExposeSecret};
use validator::Validate;
use std::net::SocketAddr;
use url::Url;
use anyhow::{Result, Context};
use std::env;

#[derive(Debug, Deserialize, Clone, Validate)]
pub struct Settings {
    #[validate]
    pub server: ServerSettings,
    #[validate]
    pub database: DatabaseSettings,
    #[validate]
    pub storage: StorageSettings,
    #[validate]
    pub cache: CacheSettings,
    #[validate]
    pub auth: AuthSettings,
}

#[derive(Debug, Serialize, Deserialize, Clone, Validate)]
pub struct ServerSettings {
    pub bind_address: String,
    #[validate(range(min = 1024, max = 65535))]
    pub port: u16,
    pub api_prefix: String,
    pub log_level: String,
}

#[derive(Debug, Deserialize, Clone, Validate)]
pub struct DatabaseSettings {
    pub host: String,
    #[validate(range(min = 1024, max = 65535))]
    pub port: u16,
    pub username: String,
    pub password: Secret<String>,
    pub database_name: String,
    pub require_ssl: bool,
    pub min_connections: u32,
    pub max_connections: u32,
}

#[derive(Debug, Deserialize, Clone, Validate)]
pub struct StorageSettings {
    pub endpoint: String,
    pub region: String,
    pub bucket: String,
    pub access_key_id: Secret<String>,
    pub secret_access_key: Secret<String>,
    pub use_path_style: bool,
}

#[derive(Debug, Serialize, Deserialize, Clone, Validate)]
pub struct CacheSettings {
    pub redis_url: String,
    pub pool_size: u32,
    pub ttl_seconds: u64,
}

#[derive(Debug, Deserialize, Clone, Validate)]
pub struct AuthSettings {
    pub jwt_secret: Secret<String>,
    #[validate(range(min = 300))] // Minimum 5 minutes
    pub jwt_expiration_seconds: u64,
    pub refresh_token_expiration_seconds: u64,
}

impl Settings {
<<<<<<< HEAD
    pub fn load() -> Result<Self> {
        // Load .env file if it exists
        dotenv::dotenv().ok();

        let env = std::env::var("APP_ENV").unwrap_or_else(|_| "development".into());

        let s = config::Config::builder()
            // Default config
            .add_source(config::File::with_name("config/default"))
            // Environment specific config
            .add_source(config::File::with_name(&format!("config/{}", env)).required(false))
            // Local overrides
            .add_source(config::File::with_name("config/local").required(false))
            // Add in settings from environment variables (with a prefix of APP and '__' as separator)
            // E.g. `APP_SERVER__PORT=5001` would set `Settings.server.port`
            .add_source(config::Environment::with_prefix("APP")
                .prefix_separator("_")
                .separator("__"))
            .build()
            .context("Failed to build configuration")?;

        // Deserialize and validate
        let settings: Settings = s.try_deserialize()
            .context("Failed to deserialize configuration")?;
        
=======
    /// Load configuration completely from environment variables
    /// No default configuration files are used
    pub fn load() -> Result<Self> {
        // Load .env file if it exists (for development)
        dotenv::dotenv().ok();

        // Check for required environment variables and provide helpful error messages
        Self::check_required_env_vars()?;

        let settings = Settings {
            server: ServerSettings::from_env()?,
            database: DatabaseSettings::from_env()?,
            storage: StorageSettings::from_env()?,
            cache: CacheSettings::from_env()?,
            auth: AuthSettings::from_env()?,
        };

        // Validate all settings
>>>>>>> e605547f
        settings.validate_all()
            .context("Configuration validation failed")?;

        Ok(settings)
    }

    /// Check if all required environment variables are set
    fn check_required_env_vars() -> Result<()> {
        let required_vars = vec![
            // Server
            "LISTEN_ADDRESS",
            "LOG_LEVEL",
            
            // Database
            "DATABASE_URL",
            
            // Storage (S3/MinIO)
            "S3_ENDPOINT",
            "S3_BUCKET",
            "S3_ACCESS_KEY",
            "S3_SECRET_KEY",
            "S3_REGION",
            
            // Cache
            "REDIS_URL",
            
            // Auth
            "JWT_SECRET",
        ];

        let mut missing_vars = Vec::new();
        
        for var in required_vars {
            if env::var(var).is_err() {
                missing_vars.push(var);
            }
        }

        if !missing_vars.is_empty() {
            return Err(anyhow::anyhow!(
                "Missing required environment variables: {}. Please check your .env file or environment configuration.",
                missing_vars.join(", ")
            ));
        }

        Ok(())
    }

    pub fn validate_all(&self) -> Result<(), validator::ValidationErrors> {
        self.validate()?;
        self.server.validate()?;
        self.database.validate()?;
        self.storage.validate()?;
        self.cache.validate()?;
        self.auth.validate()?;
        Ok(())
    }

<<<<<<< HEAD
    // Get base URL for server
    pub fn server_url(&self) -> String {
        format!("http://{}:{}", self.server.bind_address, self.server.port)
=======
impl ServerSettings {
    fn from_env() -> Result<Self> {
        let listen_address = env::var("LISTEN_ADDRESS")
            .unwrap_or_else(|_| "0.0.0.0:8080".to_string());
        
        // Parse address to extract host and port
        let socket_addr: SocketAddr = listen_address.parse()
            .context("Invalid LISTEN_ADDRESS format. Expected format: 'host:port'")?;
        
        Ok(ServerSettings {
            bind_address: socket_addr.ip().to_string(),
            port: socket_addr.port(),
            api_prefix: env::var("API_PREFIX")
                .unwrap_or_else(|_| "/api/v1".to_string()),
        })
    }
}

impl DatabaseSettings {
    fn from_env() -> Result<Self> {
        let database_url = env::var("DATABASE_URL")
            .context("DATABASE_URL environment variable is required")?;
        
        // Parse the database URL to extract components
        let url = Url::parse(&database_url)
            .context("Invalid DATABASE_URL format")?;
        
        let host = url.host_str()
            .context("No host found in DATABASE_URL")?
            .to_string();
        
        let port = url.port()
            .unwrap_or(5432);
        
        let username = url.username().to_string();
        let password = Secret::new(
            url.password()
                .context("No password found in DATABASE_URL")?
                .to_string()
        );
        
        let database_name = url.path()
            .trim_start_matches('/')
            .to_string();

        Ok(DatabaseSettings {
            host,
            port,
            username,
            password,
            database_name,
            require_ssl: env::var("DATABASE_REQUIRE_SSL")
                .map(|v| v.to_lowercase() == "true")
                .unwrap_or(false),
            min_connections: env::var("DATABASE_MIN_CONNECTIONS")
                .map(|v| v.parse().unwrap_or(5))
                .unwrap_or(5),
            max_connections: env::var("DATABASE_MAX_CONNECTIONS")
                .map(|v| v.parse().unwrap_or(20))
                .unwrap_or(20),
        })
    }
}

impl StorageSettings {
    fn from_env() -> Result<Self> {
        let endpoint = env::var("S3_ENDPOINT")
            .context("S3_ENDPOINT environment variable is required")?;
        
        // Basic URL validation
        Url::parse(&endpoint)
            .context("S3_ENDPOINT must be a valid URL")?;
            
        Ok(StorageSettings {
            endpoint,
            region: env::var("S3_REGION")
                .context("S3_REGION environment variable is required")?,
            bucket: env::var("S3_BUCKET")
                .context("S3_BUCKET environment variable is required")?,
            access_key_id: Secret::new(
                env::var("S3_ACCESS_KEY")
                    .context("S3_ACCESS_KEY environment variable is required")?
            ),
            secret_access_key: Secret::new(
                env::var("S3_SECRET_KEY")
                    .context("S3_SECRET_KEY environment variable is required")?
            ),
            use_path_style: env::var("S3_USE_PATH_STYLE")
                .map(|v| v.to_lowercase() == "true")
                .unwrap_or(true),
        })
    }
}

impl CacheSettings {
    fn from_env() -> Result<Self> {
        Ok(CacheSettings {
            redis_url: env::var("REDIS_URL")
                .context("REDIS_URL environment variable is required")?,
            pool_size: env::var("REDIS_POOL_SIZE")
                .map(|v| v.parse().unwrap_or(10))
                .unwrap_or(10),
            ttl_seconds: env::var("REDIS_TTL_SECONDS")
                .map(|v| v.parse().unwrap_or(3600))
                .unwrap_or(3600),
        })
>>>>>>> e605547f
    }
}

impl AuthSettings {
    fn from_env() -> Result<Self> {
        Ok(AuthSettings {
            jwt_secret: Secret::new(
                env::var("JWT_SECRET")
                    .context("JWT_SECRET environment variable is required")?
            ),
            jwt_expiration_seconds: env::var("JWT_EXPIRATION_SECONDS")
                .map(|v| v.parse().unwrap_or(3600))
                .unwrap_or(3600),
            refresh_token_expiration_seconds: env::var("REFRESH_TOKEN_EXPIRATION_SECONDS")
                .map(|v| v.parse().unwrap_or(604800))
                .unwrap_or(604800), // 7 days
        })
    }
}
impl DatabaseSettings {
    pub fn connection_string(&self) -> String {
        let ssl_mode = if self.require_ssl { "require" } else { "prefer" };
        format!(
            "postgres://{}:{}@{}:{}/{}?sslmode={}",
            self.username,
            self.password.expose_secret(),
            self.host,
            self.port,
            self.database_name,
            ssl_mode
        )
    }
}

<<<<<<< HEAD
fn validate_socket_addr(addr: &str) -> Result<(), validator::ValidationError> {
    addr.parse::<SocketAddr>()
        .map(|_| ())
        .map_err(|_| validator::ValidationError::new("invalid_socket_address"))
}

fn validate_url(url: &str) -> Result<(), validator::ValidationError> {
    Url::parse(url)
        .map(|_| ())
        .map_err(|_| validator::ValidationError::new("invalid_url"))
=======
#[cfg(test)]
mod tests {
    use super::*;
    use std::env;
    
    #[test]
    fn test_settings_load_with_env_vars() {
        // Set required environment variables for testing
        env::set_var("LISTEN_ADDRESS", "127.0.0.1:8080");
        env::set_var("LOG_LEVEL", "debug");
        env::set_var("DATABASE_URL", "postgresql://test:test@localhost:5432/test");
        env::set_var("S3_ENDPOINT", "http://localhost:9000");
        env::set_var("S3_BUCKET", "test-bucket");
        env::set_var("S3_ACCESS_KEY", "test-access");
        env::set_var("S3_SECRET_KEY", "test-secret");
        env::set_var("S3_REGION", "us-east-1");
        env::set_var("REDIS_URL", "redis://localhost:6379");
        env::set_var("JWT_SECRET", "test-jwt-secret");

        let settings = Settings::load().expect("Failed to load settings");
        assert_eq!(settings.server.port, 8080);
        assert_eq!(settings.server.api_prefix, "/api/v1");
        assert_eq!(settings.database.host, "localhost");
        assert_eq!(settings.storage.bucket, "test-bucket");
    }

    #[test]
    fn test_missing_required_env_vars() {
        // Clear environment variables
        env::remove_var("LISTEN_ADDRESS");
        env::remove_var("DATABASE_URL");
        
        let result = Settings::load();
        assert!(result.is_err());
    }

    #[test]
    fn test_settings_validation() {
        // Set valid environment variables
        env::set_var("LISTEN_ADDRESS", "127.0.0.1:8080");
        env::set_var("LOG_LEVEL", "debug");
        env::set_var("DATABASE_URL", "postgresql://test:test@localhost:5432/test");
        env::set_var("S3_ENDPOINT", "http://localhost:9000");
        env::set_var("S3_BUCKET", "test-bucket");
        env::set_var("S3_ACCESS_KEY", "test-access");
        env::set_var("S3_SECRET_KEY", "test-secret");
        env::set_var("S3_REGION", "us-east-1");
        env::set_var("REDIS_URL", "redis://localhost:6379");
        env::set_var("JWT_SECRET", "test-jwt-secret");

        let settings = Settings::load().expect("Failed to load settings");
        assert!(settings.validate_all().is_ok());
    }
>>>>>>> e605547f
}<|MERGE_RESOLUTION|>--- conflicted
+++ resolved
@@ -1,10 +1,9 @@
+use anyhow::{Context, Result};
+use secrecy::{ExposeSecret, Secret};
 use serde::{Deserialize, Serialize};
-use secrecy::{Secret, ExposeSecret};
-use validator::Validate;
 use std::net::SocketAddr;
 use url::Url;
-use anyhow::{Result, Context};
-use std::env;
+use validator::Validate;
 
 #[derive(Debug, Deserialize, Clone, Validate)]
 pub struct Settings {
@@ -22,6 +21,7 @@
 
 #[derive(Debug, Serialize, Deserialize, Clone, Validate)]
 pub struct ServerSettings {
+    #[validate(custom = "validate_socket_addr")]
     pub bind_address: String,
     #[validate(range(min = 1024, max = 65535))]
     pub port: u16,
@@ -44,6 +44,7 @@
 
 #[derive(Debug, Deserialize, Clone, Validate)]
 pub struct StorageSettings {
+    #[validate(custom = "validate_url")]
     pub endpoint: String,
     pub region: String,
     pub bucket: String,
@@ -68,7 +69,6 @@
 }
 
 impl Settings {
-<<<<<<< HEAD
     pub fn load() -> Result<Self> {
         // Load .env file if it exists
         dotenv::dotenv().ok();
@@ -84,82 +84,24 @@
             .add_source(config::File::with_name("config/local").required(false))
             // Add in settings from environment variables (with a prefix of APP and '__' as separator)
             // E.g. `APP_SERVER__PORT=5001` would set `Settings.server.port`
-            .add_source(config::Environment::with_prefix("APP")
-                .prefix_separator("_")
-                .separator("__"))
+            .add_source(
+                config::Environment::with_prefix("APP")
+                    .prefix_separator("_")
+                    .separator("__"),
+            )
             .build()
             .context("Failed to build configuration")?;
 
         // Deserialize and validate
-        let settings: Settings = s.try_deserialize()
+        let settings: Settings = s
+            .try_deserialize()
             .context("Failed to deserialize configuration")?;
-        
-=======
-    /// Load configuration completely from environment variables
-    /// No default configuration files are used
-    pub fn load() -> Result<Self> {
-        // Load .env file if it exists (for development)
-        dotenv::dotenv().ok();
 
-        // Check for required environment variables and provide helpful error messages
-        Self::check_required_env_vars()?;
-
-        let settings = Settings {
-            server: ServerSettings::from_env()?,
-            database: DatabaseSettings::from_env()?,
-            storage: StorageSettings::from_env()?,
-            cache: CacheSettings::from_env()?,
-            auth: AuthSettings::from_env()?,
-        };
-
-        // Validate all settings
->>>>>>> e605547f
-        settings.validate_all()
+        settings
+            .validate_all()
             .context("Configuration validation failed")?;
 
         Ok(settings)
-    }
-
-    /// Check if all required environment variables are set
-    fn check_required_env_vars() -> Result<()> {
-        let required_vars = vec![
-            // Server
-            "LISTEN_ADDRESS",
-            "LOG_LEVEL",
-            
-            // Database
-            "DATABASE_URL",
-            
-            // Storage (S3/MinIO)
-            "S3_ENDPOINT",
-            "S3_BUCKET",
-            "S3_ACCESS_KEY",
-            "S3_SECRET_KEY",
-            "S3_REGION",
-            
-            // Cache
-            "REDIS_URL",
-            
-            // Auth
-            "JWT_SECRET",
-        ];
-
-        let mut missing_vars = Vec::new();
-        
-        for var in required_vars {
-            if env::var(var).is_err() {
-                missing_vars.push(var);
-            }
-        }
-
-        if !missing_vars.is_empty() {
-            return Err(anyhow::anyhow!(
-                "Missing required environment variables: {}. Please check your .env file or environment configuration.",
-                missing_vars.join(", ")
-            ));
-        }
-
-        Ok(())
     }
 
     pub fn validate_all(&self) -> Result<(), validator::ValidationErrors> {
@@ -172,140 +114,19 @@
         Ok(())
     }
 
-<<<<<<< HEAD
     // Get base URL for server
     pub fn server_url(&self) -> String {
         format!("http://{}:{}", self.server.bind_address, self.server.port)
-=======
-impl ServerSettings {
-    fn from_env() -> Result<Self> {
-        let listen_address = env::var("LISTEN_ADDRESS")
-            .unwrap_or_else(|_| "0.0.0.0:8080".to_string());
-        
-        // Parse address to extract host and port
-        let socket_addr: SocketAddr = listen_address.parse()
-            .context("Invalid LISTEN_ADDRESS format. Expected format: 'host:port'")?;
-        
-        Ok(ServerSettings {
-            bind_address: socket_addr.ip().to_string(),
-            port: socket_addr.port(),
-            api_prefix: env::var("API_PREFIX")
-                .unwrap_or_else(|_| "/api/v1".to_string()),
-        })
     }
 }
 
 impl DatabaseSettings {
-    fn from_env() -> Result<Self> {
-        let database_url = env::var("DATABASE_URL")
-            .context("DATABASE_URL environment variable is required")?;
-        
-        // Parse the database URL to extract components
-        let url = Url::parse(&database_url)
-            .context("Invalid DATABASE_URL format")?;
-        
-        let host = url.host_str()
-            .context("No host found in DATABASE_URL")?
-            .to_string();
-        
-        let port = url.port()
-            .unwrap_or(5432);
-        
-        let username = url.username().to_string();
-        let password = Secret::new(
-            url.password()
-                .context("No password found in DATABASE_URL")?
-                .to_string()
-        );
-        
-        let database_name = url.path()
-            .trim_start_matches('/')
-            .to_string();
-
-        Ok(DatabaseSettings {
-            host,
-            port,
-            username,
-            password,
-            database_name,
-            require_ssl: env::var("DATABASE_REQUIRE_SSL")
-                .map(|v| v.to_lowercase() == "true")
-                .unwrap_or(false),
-            min_connections: env::var("DATABASE_MIN_CONNECTIONS")
-                .map(|v| v.parse().unwrap_or(5))
-                .unwrap_or(5),
-            max_connections: env::var("DATABASE_MAX_CONNECTIONS")
-                .map(|v| v.parse().unwrap_or(20))
-                .unwrap_or(20),
-        })
-    }
-}
-
-impl StorageSettings {
-    fn from_env() -> Result<Self> {
-        let endpoint = env::var("S3_ENDPOINT")
-            .context("S3_ENDPOINT environment variable is required")?;
-        
-        // Basic URL validation
-        Url::parse(&endpoint)
-            .context("S3_ENDPOINT must be a valid URL")?;
-            
-        Ok(StorageSettings {
-            endpoint,
-            region: env::var("S3_REGION")
-                .context("S3_REGION environment variable is required")?,
-            bucket: env::var("S3_BUCKET")
-                .context("S3_BUCKET environment variable is required")?,
-            access_key_id: Secret::new(
-                env::var("S3_ACCESS_KEY")
-                    .context("S3_ACCESS_KEY environment variable is required")?
-            ),
-            secret_access_key: Secret::new(
-                env::var("S3_SECRET_KEY")
-                    .context("S3_SECRET_KEY environment variable is required")?
-            ),
-            use_path_style: env::var("S3_USE_PATH_STYLE")
-                .map(|v| v.to_lowercase() == "true")
-                .unwrap_or(true),
-        })
-    }
-}
-
-impl CacheSettings {
-    fn from_env() -> Result<Self> {
-        Ok(CacheSettings {
-            redis_url: env::var("REDIS_URL")
-                .context("REDIS_URL environment variable is required")?,
-            pool_size: env::var("REDIS_POOL_SIZE")
-                .map(|v| v.parse().unwrap_or(10))
-                .unwrap_or(10),
-            ttl_seconds: env::var("REDIS_TTL_SECONDS")
-                .map(|v| v.parse().unwrap_or(3600))
-                .unwrap_or(3600),
-        })
->>>>>>> e605547f
-    }
-}
-
-impl AuthSettings {
-    fn from_env() -> Result<Self> {
-        Ok(AuthSettings {
-            jwt_secret: Secret::new(
-                env::var("JWT_SECRET")
-                    .context("JWT_SECRET environment variable is required")?
-            ),
-            jwt_expiration_seconds: env::var("JWT_EXPIRATION_SECONDS")
-                .map(|v| v.parse().unwrap_or(3600))
-                .unwrap_or(3600),
-            refresh_token_expiration_seconds: env::var("REFRESH_TOKEN_EXPIRATION_SECONDS")
-                .map(|v| v.parse().unwrap_or(604800))
-                .unwrap_or(604800), // 7 days
-        })
-    }
-}
-impl DatabaseSettings {
     pub fn connection_string(&self) -> String {
-        let ssl_mode = if self.require_ssl { "require" } else { "prefer" };
+        let ssl_mode = if self.require_ssl {
+            "require"
+        } else {
+            "prefer"
+        };
         format!(
             "postgres://{}:{}@{}:{}/{}?sslmode={}",
             self.username,
@@ -318,7 +139,6 @@
     }
 }
 
-<<<<<<< HEAD
 fn validate_socket_addr(addr: &str) -> Result<(), validator::ValidationError> {
     addr.parse::<SocketAddr>()
         .map(|_| ())
@@ -329,59 +149,4 @@
     Url::parse(url)
         .map(|_| ())
         .map_err(|_| validator::ValidationError::new("invalid_url"))
-=======
-#[cfg(test)]
-mod tests {
-    use super::*;
-    use std::env;
-    
-    #[test]
-    fn test_settings_load_with_env_vars() {
-        // Set required environment variables for testing
-        env::set_var("LISTEN_ADDRESS", "127.0.0.1:8080");
-        env::set_var("LOG_LEVEL", "debug");
-        env::set_var("DATABASE_URL", "postgresql://test:test@localhost:5432/test");
-        env::set_var("S3_ENDPOINT", "http://localhost:9000");
-        env::set_var("S3_BUCKET", "test-bucket");
-        env::set_var("S3_ACCESS_KEY", "test-access");
-        env::set_var("S3_SECRET_KEY", "test-secret");
-        env::set_var("S3_REGION", "us-east-1");
-        env::set_var("REDIS_URL", "redis://localhost:6379");
-        env::set_var("JWT_SECRET", "test-jwt-secret");
-
-        let settings = Settings::load().expect("Failed to load settings");
-        assert_eq!(settings.server.port, 8080);
-        assert_eq!(settings.server.api_prefix, "/api/v1");
-        assert_eq!(settings.database.host, "localhost");
-        assert_eq!(settings.storage.bucket, "test-bucket");
-    }
-
-    #[test]
-    fn test_missing_required_env_vars() {
-        // Clear environment variables
-        env::remove_var("LISTEN_ADDRESS");
-        env::remove_var("DATABASE_URL");
-        
-        let result = Settings::load();
-        assert!(result.is_err());
-    }
-
-    #[test]
-    fn test_settings_validation() {
-        // Set valid environment variables
-        env::set_var("LISTEN_ADDRESS", "127.0.0.1:8080");
-        env::set_var("LOG_LEVEL", "debug");
-        env::set_var("DATABASE_URL", "postgresql://test:test@localhost:5432/test");
-        env::set_var("S3_ENDPOINT", "http://localhost:9000");
-        env::set_var("S3_BUCKET", "test-bucket");
-        env::set_var("S3_ACCESS_KEY", "test-access");
-        env::set_var("S3_SECRET_KEY", "test-secret");
-        env::set_var("S3_REGION", "us-east-1");
-        env::set_var("REDIS_URL", "redis://localhost:6379");
-        env::set_var("JWT_SECRET", "test-jwt-secret");
-
-        let settings = Settings::load().expect("Failed to load settings");
-        assert!(settings.validate_all().is_ok());
-    }
->>>>>>> e605547f
 }